--- conflicted
+++ resolved
@@ -6,12 +6,7 @@
 
 A lightweight, intelligent caching middleware for AI responses, designed to reduce API costs and improve response times for repetitive LLM queries.
 
-<<<<<<< HEAD
 ## 1.Purpose
-=======
-## 1.Overview 
-With growing usage of numerous AI Agents in our workflow, it often becomes hard to curtail the runaway costs associated with such workflows.This npm package is an attempt to reign in the bills
->>>>>>> 0d8e5560
 
 `smart-ai-cache` is an NPM package targeting Node.js developers building AI-powered applications. Its primary goal is to reduce API costs and improve response times for repetitive Large Language Model (LLM) queries.
 
